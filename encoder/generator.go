package encoder

import (
	"bytes"
	"fmt"
	gast "go/ast"
	"math/bits"
	"os"
	"sort"
	"strings"
	"text/template"

	"github.com/iancoleman/strcase"

	"cuelang.org/go/cue"
	"cuelang.org/go/cue/ast"
	"cuelang.org/go/cue/errors"
)

const (
	attrname        = "cuetsy"
	attrEnumDefault = "enumDefault"
<<<<<<< HEAD
	attrEnumMembers = "memberNames"
=======
	attrKind        = "kind"
>>>>>>> af0064a5
)

type attrTSTarget string

const (
	tgtType      attrTSTarget = "type"
	tgtInterface attrTSTarget = "interface"
	tgtEnum      attrTSTarget = "enum"
)

type enumValCofig int

const (
	enumCamalCase enumValCofig = 0
	enumAttribute enumValCofig = 1
)

// An ImportMapper takes an ImportDecl and returns a string indicating the
// import statement that should be used in the corresponding typescript, or
// an error if no mapping can be made.
type ImportMapper func(*ast.ImportDecl) (string, error)

// NoImportMappingErr returns a standard error indicating that no mapping can be
// made for the provided import statement.
func NoImportMappingErr(d *ast.ImportDecl) error {
	return errors.Newf(d.Pos(), "a corresponding typescript import is not available for %q", d.Import.String())
}

func nilImportMapper(d *ast.ImportDecl) (string, error) { return "", NoImportMappingErr(d) }

// Config governs certain variable behaviors when converting CUE to Typescript.
type Config struct {
	// ImportMapper determines how CUE imports are mapped to Typescript imports.
	// If nil, any non-stdlib import in the CUE source will result in a fatal
	// error.
	ImportMapper
}

// TODO use txtar to set up a buncha test cases

// Generate takes a cue.Instance and generates the corresponding Typescript.
func Generate(val cue.Value, c Config) (b []byte, err error) {
	if err = val.Validate(); err != nil {
		return nil, err
	}

	if c.ImportMapper == nil {
		c.ImportMapper = nilImportMapper
	}

	g := &generator{
		c:   c,
		val: &val,
	}
	// TODO select codegen logic to execute based on package-level attr (compare to: proto2, proto3)
	// TODO how the hell do we require the input artifacts to be versioned

	iter, err := val.Fields(cue.Definitions(true))
	if err != nil {
		errors.Print(os.Stderr, err, &errors.Config{Cwd: "."})
		os.Exit(1)
	}

	for iter.Next() {
		g.decl(iter.Label(), iter.Value())
	}

	return g.w.Bytes(), g.err
}

type generator struct {
	val *cue.Value
	c   Config
	w   bytes.Buffer
	err errors.Error
}

func (g *generator) addErr(err error) {
	if err != nil {
		g.err = errors.Append(g.err, errors.Promote(err, "generate failed"))
	}
}

func (g *generator) exec(t *template.Template, data interface{}) {
	g.addErr(t.Execute(&g.w, data))
}

func (g *generator) decl(name string, v cue.Value) {
	// dumpJSON(name, v, false)
	if !gast.IsExported(name) {
		return
	}

	// Value preparation:
	// 1. Inspect for defaults, do...what with them?
	// 2. For strings, wrap in single quotes
	// 3. For basic types, retain as string literal
	// 4. For named types, deref to type if a definition (#-led), else translate to string literal
	// 5. Reject all field/list comprehensions?
	// 6. String interpolation probably shouldn't be allowed
	// 7. Probably can't allow any function calls either

	// Validation TODOs
	// - Disallow struct literals nested within struct literals (?). (struct
	//   literal, because field comprehensions and files are represented in adt as
	//   structs. See Value.Source())
	// - Experiment with things like field comprehensions, string evals, etc.,
	//   to see how much evaluation we can easily trigger (and therefore, how
	//   little of CUE we have to cut off) without making unclear exactly what
	//   gets exported to TS
	// - See if we can write a CUE file for generalized validation of the inputs
	//   to this program - e.g., all enum values are lowerCamelCase
	// - Disallow exported structs without an annotation...? The only goal there would
	//   be to try to provide more guiding guardrails to users

	tst, err := getTSTarget(v)
	if err != nil {
		// Ignore values without attributes
		return
	}
	switch tst {
	case tgtEnum:
		g.genEnum(name, v)
		return
	case tgtInterface:
		g.genInterface(name, v)
		return
	case tgtType:
		g.genType(name, v)
		return
	default:
		return // TODO error out
	}
}

func (g *generator) genType(name string, v cue.Value) {
	tvars := map[string]interface{}{
		"name":   name,
		"export": true,
	}

	var tokens []string
	op, dvals := v.Expr()
	switch op {
	case cue.OrOp:
		for _, dv := range dvals {
			tok, err := tsprintField(dv)
			if err != nil {
				g.addErr(err)
				return
			}
			tokens = append(tokens, tok)
		}
	case cue.NoOp:
		tok, err := tsprintField(v)
		if err != nil {
			g.addErr(err)
			return
		}
		tokens = append(tokens, tok)
	default:
		g.addErr(valError(v, "typescript types may only be generated from a single value or disjunction of values"))
	}

	tvars["tokens"] = tokens

	d, ok := v.Default()
	if ok {
		dStr, err := tsprintField(d)
		g.addErr(err)
		tvars["default"] = dStr
	}

	// TODO comments
	// TODO maturity marker (@alpha, etc.)
	g.exec(typeCode, tvars)
}

type KV struct {
	K, V    string
	Default string
}

// genEnum turns the following cue values into typescript enums:
// - value disjunction (a | b | c): values are taken as attribut memberNames,
//   if memberNames is absent, then keys implicitely generated as CamelCase
// - string struct: struct keys get enum keys, struct values enum values
func (g *generator) genEnum(name string, v cue.Value) {
	var pairs []KV
	var defaultValue string
	tvars := map[string]interface{}{
		"name":   name,
		"export": true,
	}

	// We restrict the expression of TS enums to CUE disjunctions (sum types) of strings.
	op, _ := v.Expr()
	switch {
	case op == cue.OrOp && v.IncompleteKind() == cue.StringKind:
		orPairs, err := genOrEnum(v)
		if err != nil {
			g.addErr(err)
		}
		pairs = orPairs

		def, ok := v.Default()
		if ok {
			dStr, err := tsprintField(def)
			g.addErr(err)
			defaultValue = strings.Title(strings.Trim(dStr, "'"))
		}
	case v.IncompleteKind() == cue.StructKind:
		structPairs, err := genStructEnum(v)
		if err != nil {
			g.addErr(err)
		}
		pairs = structPairs

		def, err := structEnumDefault(v)
		g.addErr(err)
		defaultValue = def
	default:
		g.addErr(valError(v, "typescript enums may only be generated from a disjunction of concrete strings or structs"))
		return
	}

	sort.Slice(pairs, func(i, j int) bool {
		return pairs[i].K < pairs[j].K
	})
	tvars["pairs"] = pairs

	if defaultValue != "" {
		tvars["default"] = defaultValue
	}

	// TODO comments
	// TODO maturity marker (@alpha, etc.)
	g.exec(enumCode, tvars)
}

func genOrEnum(v cue.Value) ([]KV, error) {

	_, dvals := v.Expr()
	a := v.Attribute(attrname)

	var enumValType enumValCofig
	var evals []string
	if a.Err() == nil {
		val, found, err := a.Lookup(0, attrEnumMembers)
		if err == nil && found {
			enumValType = enumAttribute
			evals = strings.Split(val, "|")
			if len(evals) != len(dvals) {
				return nil, valError(v, "typescript enums and %s attributes size doesn't match", attrEnumMembers)
			}
		}
	}

	var pairs []KV
	for idx, dv := range dvals {
		var text string
		if enumValType == enumAttribute {
			text = evals[idx]
		} else {
			text, _ = dv.String()
		}

		if !dv.IsConcrete() {
			return nil, valError(v, "typescript enums may only be generated from a disjunction of concrete strings")
		}

		// Simple mapping of all enum values (which we are assuming are in
		// lowerCamelCase) to corresponding CamelCase
		pairs = append(pairs, KV{K: strings.Title(text), V: tsprintConcrete(dv)})
	}
	return pairs, nil
}

func genStructEnum(v cue.Value) ([]KV, error) {
	var pairs []KV
	fields, err := v.Fields()
	if err != nil {
		return nil, err
	}

	for fields.Next() {
		k := fields.Label()
		v := fields.Value()
		if v.IncompleteKind() != cue.StringKind {
			return nil, valError(v, "Only string fields are permitted in struct enums")
		}

		pairs = append(pairs, KV{K: k, V: tsprintConcrete(v)})
	}

	return pairs, nil
}

// structEnumDefault finds the default field of a struct enum.
// That is the single field that holds the @cuetsy(enumDefault) flag.
func structEnumDefault(v cue.Value) (string, error) {
	fields, err := v.Fields()
	if err != nil {
		return "", err
	}

	var defaultValue *cue.Value
	for fields.Next() {
		a := fields.Value().Attribute(attrname)
		if a.Err() != nil {
			// no @cuetsy, this is not our default
			continue
		}

		ok, err := a.Flag(0, attrEnumDefault)
		if err != nil {
			return "", err
		}
		if !ok {
			// not our default
			continue
		}
		if defaultValue != nil {
			// we already have a default, it must not be ambigous
			a, _ := defaultValue.Label()
			b, _ := fields.Value().Label()
			return "", valError(v, "Only one enum field may be marked as default, both '%s' and '%s' are", a, b)
		}
		v := fields.Value()
		defaultValue = &v
	}

	// found no default value
	if defaultValue == nil {
		return "", nil
	}

	l, _ := defaultValue.Label()
	return l, nil
}

func (g *generator) genInterface(name string, v cue.Value) {
	var pairs []KV
	tvars := map[string]interface{}{
		"name":    name,
		"export":  true,
		"extends": []string{},
	}

	// We restrict the derivation of Typescript interfaces to struct kinds.
	// (More than just a struct literal match this, though.)
	if v.IncompleteKind() != cue.StructKind {
		g.addErr(fmt.Errorf("typescript interfaces may only be generated from structs"))
		return
	}

	// There are basic two paths to extracting what we treat as the body
	// of the Typescript interface to generate. The first, simpler case,
	// applies when there's just a literal struct declaration for the label,
	// e.g.:
	//
	//  a: {
	//	  foo: string
	//  }
	//
	// Such declarations return an empty []Value from Expr(), so we
	// construct them through Value.Fields() instead. However, when there's
	// unification involved:
	//
	// b: a & {
	//	  bar: string
	//  }
	//
	// Then Value.Fields() represents the *results* of evaluating the
	// expression. This is an unavoidable part of constructing the value
	// (cue.Instance.Value() triggers it), but it's not what we want for
	// generating Typescript. Our goal is to generate text such that Typescript
	// will reach the same final semantics as CUE does, but through its own
	// composition of constitutent parts, rather than spitting out the final
	// CUE-computed result. (In other words, we want the TS and CUE to look
	// structurally the same-ish.) So, if Value.Expr() returns at least one
	// result, we call it continuously until we find a Value from an
	// ast.StructLit, which contains only the literal declarations in its
	// Fields().
	//
	// TODO The exception is if we find definitions in the Expr Values,
	// which must then be directly unified into the struct literal.
	fields, err := v.Fields(cue.Optional(true))
	if err != nil {
		panic("unreachable: already verified we have a StructKind?")
	}

	op, _ := v.Expr()
	if op != cue.NoOp {
		var extends []string
		var foundLiteral bool

		// Recursively walk down Expr() return Values and pull out the interesting ones
		var walkExpr func(v cue.Value, belowAnd bool) error
		walkExpr = func(v cue.Value, belowAnd bool) error {
			op, dvals := v.Expr()
			switch op {
			case cue.NoOp:
				return nil
			case cue.OrOp:
				return valError(v, "typescript interfaces cannot be constructed from disjunctions")
			case cue.SelectorOp:
				if !belowAnd {
					// Only (?) interested in this to extract name of unified struct, if we're under a conjunction
					return nil
				}
				if len(dvals) != 2 {
					return valError(v, "selector expressions should have two operands; wtf")
				}

				// This gives us the string value of the identifier being
				// merged, so we can look it up and retrieve its attributes.
				// TODO what if it's a nested struct? Will this still work for a path lookup? uuughhh
				label, err := dvals[1].String()
				if err != nil {
					return err
				}
				lv := g.val.LookupPath(cue.MakePath(cue.Str((label))))

				if !lv.Exists() {
					return valError(dvals[1], "should be unreachable, as the identifier must have a valid referent to pass earlier validation")
				}
				// TODO An error is probably right, but is there an argument to
				// be made that this should fall back to just merging in, as a
				// definition would?
				if !checkTSTarget(tgtInterface, lv) {
					return valError(dvals[1], "interface-targeted structs may only be unified with other structs that target interfaces")
				}
				extends = append(extends, label)
				return nil
			case cue.AndOp:
				// First, search the dvals for a StructLit. That'll be the only one we have to deal with.
				for _, dv := range dvals {
					if dv.IncompleteKind() != cue.StructKind {
						panic("impossible? seems like it should be. if this pops, clearly not!")
					}
					// We go depth-first, as the LHS of a series of unifications
					// over structs gets incrementally populated with each
					// unified struct as you move up from the leaves. (Wait,
					// does this actually matter?)
					if err := walkExpr(dv, true); err != nil {
						return err
					}
					if _, ok := dv.Source().(*ast.StructLit); ok {
						var err error
						fields, err = dv.Fields(cue.Optional(true))
						// TODO error if we find more than one?
						foundLiteral = true
						if err != nil {
							return err
						}
					}
				}
				return nil
			}
			return nil
		}
		if err := walkExpr(v, false); err != nil {
			g.addErr(err)
			return
		}
		if !foundLiteral {
			fields = nil
		}
		tvars["extends"] = extends
	}

	// We now have an iterator that represents the set of fields we want to
	// place in the body of the generated typescript interface. (Or nil, if
	// there's no body to generate.)
	for fields != nil && fields.Next() {
		if fields.IsHidden() {
			// TODO figure out how to attach cue token positions to errors
			g.addErr(valError(fields.Value(), "cannot generate hidden fields; typescript has no corresponding concept"))
			return
		}

		k := fields.Label()
		if fields.IsOptional() {
			k += "?"
		}

		vstr, err := tsprintField(fields.Value())
		if err != nil {
			g.addErr(err)
			return
		}

		kv := KV{K: k, V: vstr}

		d, ok := fields.Value().Default()
		// [...number] results in [], which is not desired
		// TODO: There must be a better way to handle this
		if ok && d.IncompleteKind() != cue.ListKind {
			dStr, err := tsprintField(d)
			g.addErr(err)
			kv.Default = dStr
			if _, r := d.Reference(); len(r) > 0 {
				kv.Default = strcase.ToLowerCamel(kv.Default + "Default")
			}
			tvars["defaults"] = true
		}

		pairs = append(pairs, kv)
	}

	sort.Slice(pairs, func(i, j int) bool { return pairs[i].K < pairs[j].K })
	tvars["pairs"] = pairs

	g.exec(interfaceCode, tvars)
}

// Render a string containing a Typescript semantic equivalent to the provided
// Value, if possible.
//
// The provided Value must be a simple expression (loosely defined, until
// something more precise is understood); e.g., this will NOT render a struct
// literal.
func tsprintField(v cue.Value) (string, error) {
	// References appear to be largely orthogonal to the Kind system. Handle them first.
	_, path := v.Reference()
	if len(path) > 0 {
		return strings.Join(path, "."), nil
	}

	op, dvals := v.Expr()
	// Eliminate concretes first, to make handling the others easier.
	k := v.Kind()
	switch k {
	case cue.StructKind:
		switch s := v.Source().(type) {
		case *ast.StructLit:
			return "", valError(v, "nested structs are not yet supported")
		case *ast.Field:
			// TODO
			// return s.Label
			// Otherwise it's gonna (?) be a field, and we just print its name,
			// which should be available via String() of the second op from Expr()
			_ = s
			if op != cue.SelectorOp {
				panic("fixme")
			}
			return dvals[1].String()
		default:
			panic("wtf")
		}
	case cue.ListKind:
		// A list is concrete (and thus its complete kind is ListKind instead of
		// BottomKind) iff it specifies a finite number of elements - is
		// "closed". This is independent of the types of its elements, which may
		// be anywhere on the concreteness spectrum.
		//
		// For closed lists, we simply iterate over its component elements and
		// print their typescript representation.
		iter, _ := v.List()
		var parts []string
		for iter.Next() {
			part, err := tsprintField(iter.Value())
			if err != nil {
				return "", err
			}
			parts = append(parts, part)
		}
		return fmt.Sprintf("[%s]", strings.Join(parts, ", ")), nil
	case cue.StringKind, cue.BoolKind, cue.FloatKind, cue.IntKind:
		return tsprintConcrete(v), nil
	case cue.BytesKind:
		return "", valError(v, "bytes have no equivalent in Typescript; use double-quotes (string) instead")
	}

	// Handler for disjunctions
	disj := func(dvals []cue.Value) (string, error) {
		parts := make([]string, 0, len(dvals))
		for _, dv := range dvals {
			p, err := tsprintField(dv)
			if err != nil {
				return "", err
			}
			parts = append(parts, p)
		}
		return strings.Join(parts, " | "), nil
	}

	ik := v.IncompleteKind()
	switch ik {
	case cue.BottomKind:
		return "", valError(v, "bottom, unsatisfiable")
	case cue.ListKind:
		// This list is open - its final element is ...<value> - and we can only
		// meaningfully convert open lists to typescript if there are zero other
		// elements.
		e, has := v.Elem()
		if !has {
			panic("unreachable - non-concrete list should entail Elem() returns something")
		}
		elemstr, err := tsprintField(e)
		if err != nil {
			return "", err
		}

		// Verify there are no other list elements.
		iter, _ := v.List()
		// TODO There's gotta be a better way of checking this
		for iter.Next() {
			return "", valError(v, "open lists are only supported with zero values; try as [...%s]", elemstr)
		}
		return elemstr + "[]", nil // TODO
	case cue.NumberKind, cue.StringKind:
		// It appears there are only three cases in which we can have an
		// incomplete NumberKind or StringKind:
		//
		// 1. The corresponding literal is a bounding constraint (which subsumes
		// both int and float), e.g. >2.2, <"foo"
		// 2. There's a disjunction of concrete literals of the relevant type
		// 2. The corresponding literal is the basic type "number" or "string"
		//
		// The first case has no equivalent in typescript, and entails we error
		// out. The other two have the same handling as for other kinds, so we
		// fall through. We disambiguate by seeing if there is an expression
		// (other than Or, "|"), which is how ">" and "2.2" are represented.
		//
		// TODO get more certainty/a clearer way of ascertaining this
		if op != cue.NoOp && op != cue.OrOp {
			return "", valError(v, "bounds constraints are not supported as they lack a direct typescript equivalent")
		}
		fallthrough
	case cue.FloatKind, cue.IntKind, cue.BoolKind, cue.NullKind:
		// Having eliminated the possibility of bounds/constraints, we're left
		// with disjunctions and basic types.
		switch op {
		case cue.OrOp:
			return disj(dvals)
		case cue.NoOp:
			// There's no op; it's a basic type, and can be trivially rendered.
		default:
			panic("unreachable...?")
		}
		fallthrough
	case cue.TopKind:
		return tsprintType(ik), nil
	}

	// Having more than one possible kind entails a disjunction, TopKind, or
	// NumberKind. We've already eliminated TopKind and NumberKind, so now check
	// if there's more than one bit set. (If there isn't, it's a bug: we've
	// missed a kind above). If so, run our disjunction-handling logic.
	if bits.OnesCount16(uint16(ik)) > 1 {
		return disj(dvals)
	}

	return "", valError(v, "unrecognized kind %s", ik)
}

// ONLY call this function if it has been established that the provided Value is
// Concrete.
func tsprintConcrete(v cue.Value) string {
	switch v.Kind() {
	case cue.NullKind:
		return "null"
	case cue.StringKind:
		s, _ := v.String()
		return fmt.Sprintf("'%s'", s)
	case cue.FloatKind:
		f, _ := v.Float64()
		return fmt.Sprintf("%g", f)
	case cue.NumberKind, cue.IntKind:
		i, _ := v.Int64()
		return fmt.Sprintf("%v", i)
	case cue.BoolKind:
		if b, _ := v.Bool(); b {
			return "true"
		}
		return "false"
	default:
		panic("unreachable")
	}
}

func tsprintType(k cue.Kind) string {
	switch k {
	case cue.BoolKind:
		return "boolean"
	case cue.StringKind:
		return "string"
	case cue.NumberKind, cue.FloatKind, cue.IntKind:
		return "number"
	case cue.TopKind:
		return "any"
	default:
		return ""
	}
}

func getTSTarget(v cue.Value) (attrTSTarget, error) {
	a := v.Attribute(attrname)
	if a.Err() != nil {
		return "", a.Err()
	}

	tt, found, err := a.Lookup(0, attrKind)
	if err != nil {
		return "", err
	}

	if !found {
		return "", valError(v, "no value for the %q key in @%s attribute", attrKind, attrname)
	}
	return attrTSTarget(tt), nil
}

// Checks if the supplied Value has an attribute indicating the given targetAttr
func checkTSTarget(t attrTSTarget, v cue.Value) bool {
	tt, err := getTSTarget(v)
	if err != nil {
		return false
	}

	return tt == t
}

func valError(v cue.Value, format string, args ...interface{}) error {
	s := v.Source()
	if s == nil {
		return fmt.Errorf(format, args...)
	}
	return errors.Newf(s.Pos(), format, args...)
}

func isReference(v cue.Value) bool {
	_, path := v.Reference()
	return len(path) > 0
}<|MERGE_RESOLUTION|>--- conflicted
+++ resolved
@@ -20,11 +20,8 @@
 const (
 	attrname        = "cuetsy"
 	attrEnumDefault = "enumDefault"
-<<<<<<< HEAD
 	attrEnumMembers = "memberNames"
-=======
 	attrKind        = "kind"
->>>>>>> af0064a5
 )
 
 type attrTSTarget string
