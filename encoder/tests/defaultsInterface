--- conflicted
+++ resolved
@@ -41,7 +41,8 @@
   Bar: 'ohai',
   Baz: 4,
   C: aTypeDefault,
-<<<<<<< HEAD
+  I1_TypedList: [1, 2],
+  I2_TypedList: aTypedListDefault,
 }
 export interface NestedFoo {
   Bar: string;
@@ -52,8 +53,4 @@
 }
 export const nestedFooDefault: NestedFoo = {
   Bar: 'ohai',
-=======
-  I1_TypedList: [1, 2],
-  I2_TypedList: aTypedListDefault,
->>>>>>> 2e7c4221
 }