--- conflicted
+++ resolved
@@ -3,21 +3,12 @@
 go 1.19
 
 require (
-<<<<<<< HEAD
-	cuelang.org/go v0.5.0-beta.5
-=======
 	cuelang.org/go v0.5.0
->>>>>>> 85523e00
 	github.com/google/go-cmp v0.5.8
 	github.com/kr/text v0.2.0
 	github.com/matryer/is v1.4.0
 	github.com/rogpeppe/go-internal v1.9.0
-<<<<<<< HEAD
 	github.com/urfave/cli/v2 v2.25.0
-=======
-	github.com/stretchr/testify v1.7.1 // indirect
-	github.com/urfave/cli/v2 v2.24.4
->>>>>>> 85523e00
 	github.com/xlab/treeprint v1.1.0
 	golang.org/x/tools v0.1.12
 	gotest.tools v2.2.0+incompatible
