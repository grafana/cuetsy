package cuetsy

import (
	"bytes"
	"fmt"
	"math/bits"
	"sort"
	"strings"
	"text/template"

	"cuelang.org/go/cue"
	"cuelang.org/go/cue/ast"
	"cuelang.org/go/cue/errors"
	"github.com/grafana/cuetsy/ts"
	tsast "github.com/grafana/cuetsy/ts/ast"
)

const (
	attrname        = "cuetsy"
	attrEnumDefault = "enumDefault"
	attrEnumMembers = "memberNames"
	attrKind        = "kind"
	attrForceText   = "forceText"
)

// TSType strings indicate the kind of TypeScript declaration to which a CUE
// value should be translated. They are used in both @cuetsy attributes, and in
// calls to certain methods.
type TSType string

const (
	// TypeAlias targets conversion of a CUE value to a TypeScript `type`
	// declaration, which are called type aliases:
	// https://www.typescriptlang.org/docs/handbook/2/everyday-types.html#type-aliases
	TypeAlias TSType = "type"

	// TypeInterface targets conversion of a CUE value to a TypeScript `interface`
	// declaration:
	// https://www.typescriptlang.org/docs/handbook/2/everyday-types.html#interfaces
	TypeInterface TSType = "interface"

	// TypeEnum targets conversion of a CUE value to a TypeScript `enum`
	// declaration:
	// https://www.typescriptlang.org/docs/handbook/2/everyday-types.html#enums
	TypeEnum TSType = "enum"
)

var allKinds = [...]TSType{
	TypeAlias,
	TypeInterface,
	TypeEnum,
}

// An ImportMapper takes an ImportDecl and returns a string indicating the
// import statement that should be used in the corresponding typescript, or
// an error if no mapping can be made.
type ImportMapper func(*ast.ImportDecl) (string, error)

// NoImportMappingErr returns a standard error indicating that no mapping can be
// made for the provided import statement.
func NoImportMappingErr(d *ast.ImportDecl) error {
	return errors.Newf(d.Pos(), "a corresponding typescript import is not available for %q", d.Import.String())
}

func nilImportMapper(d *ast.ImportDecl) (string, error) { return "", NoImportMappingErr(d) }

// Config governs certain variable behaviors when converting CUE to Typescript.
type Config struct {
	// ImportMapper determines how CUE imports are mapped to Typescript imports.
	// If nil, any non-stdlib import in the CUE source will result in a fatal
	// error.
	ImportMapper

	// Export determines whether generated TypeScript symbols are exported.
	Export bool
}

// Generate takes a cue.Value and generates the corresponding TypeScript for all
// top-level members of that value that have appropriate @cuetsy attributes.
//
// Hidden fields are ignored.
func Generate(val cue.Value, c Config) (b []byte, err error) {
	file, err := GenerateAST(val, c)
	if err != nil {
		return nil, err
	}
	return []byte("\n" + file.String()), nil
}

func GenerateAST(val cue.Value, c Config) (*ts.File, error) {
	if err := val.Validate(); err != nil {
		return nil, err
	}

	if c.ImportMapper == nil {
		c.ImportMapper = nilImportMapper
	}

	g := &generator{
		c:   c,
		val: &val,
	}

	iter, err := val.Fields(
		cue.Definitions(true),
		cue.Optional(true),
	)
	if err != nil {
		return nil, err
	}

	var file ts.File
	for iter.Next() {
		n := g.decl(iter.Selector().String(), iter.Value())
		file.Nodes = append(file.Nodes, n...)
	}

	return &file, g.err
}

func GenerateSingleAST(name string, v cue.Value, t TSType) (*DeclPair, error) {
	g := &generator{
		c:   Config{Export: true},
		val: &v,
	}

	switch t {
	case TypeEnum:
		return fromDeclSlice(g.genEnum(name, v), g.err)
	case TypeInterface:
		return fromDeclSlice(g.genInterface(name, v), g.err)
	case TypeAlias:
		return fromDeclSlice(g.genType(name, v), g.err)
	default:
		return nil, fmt.Errorf("unrecognized TSType %q", string(t))
	}
}

// DeclPair represents a generated type declaration, with its corresponding default declaration.
type DeclPair struct {
	// The generated type declaration.
	T ts.Decl
	// The default declaration corresponding to T.
	D ts.Decl
}

func fromDeclSlice(decl []ts.Decl, err error) (*DeclPair, error) {
	if err != nil {
		return nil, err
	}
	switch len(decl) {
	case 0:
		return nil, errors.New("no decls returned")
	case 1:
		return &DeclPair{
			T: decl[0],
		}, nil
	case 2:
		return &DeclPair{
			T: decl[0],
			D: decl[1],
		}, nil
	default:
		return nil, fmt.Errorf("expected 1 or 2 decls in slice, got %v", len(decl))
	}
}

type generator struct {
	val *cue.Value
	c   Config
	err errors.Error
}

func (g *generator) addErr(err error) {
	if err != nil {
		g.err = errors.Append(g.err, errors.Promote(err, "generate failed"))
	}
}

func execGetString(t *template.Template, data interface{}) (string, error) {
	var tpl bytes.Buffer
	if err := t.Execute(&tpl, data); err != nil {
		return "", err
	}
	result := tpl.String()
	return result, nil
}

func (g *generator) decl(name string, v cue.Value) []ts.Decl {
	tst, err := getKindFor(v)
	if err != nil {
		// Ignore values without attributes
		return nil
	}
	switch tst {
	case TypeEnum:
		return g.genEnum(name, v)
	case TypeInterface:
		return g.genInterface(name, v)
	case TypeAlias:
		return g.genType(name, v)
	default:
		return nil // TODO error out
	}
}

func (g *generator) genType(name string, v cue.Value) []ts.Decl {
	var tokens []tsast.Expr
	// If there's an AndOp first, pass through it.
	op, dvals := v.Expr()
	if op == cue.AndOp {
		op, dvals = dvals[0].Expr()
	}
	switch op {
	case cue.OrOp:
		for _, dv := range dvals {
			tok, err := g.tsprintField(dv, true)
			if err != nil {
				g.addErr(err)
				return nil
			}
			tokens = append(tokens, tok)
		}
	case cue.NoOp, cue.RegexMatchOp:
		tok, err := g.tsprintField(v, true)
		if err != nil {
			g.addErr(err)
			return nil
		}
		tokens = append(tokens, tok)
	default:
		g.addErr(valError(v, "typescript types may only be generated from a single value or disjunction of values"))
	}

	ret := make([]ts.Decl, 2)

	ret[0] = tsast.TypeDecl{
		Name:        ts.Ident(name),
		Type:        tsast.BasicType{Expr: ts.Union(tokens...)},
		CommentList: commentsFor(v, true),
		Export:      g.c.Export,
	}

	d, ok := v.Default()
	if !ok {
		return ret[:1]
	}

	val, err := g.tsprintField(d, false)
	g.addErr(err)

	def := tsast.VarDecl{
		Names:  ts.Names("default" + name),
		Type:   ts.Ident(name),
		Value:  val,
		Export: g.c.Export,
	}

	// Only make struct-kinded types into partials
	if v.IncompleteKind() == cue.StructKind {
		def.Type = tsast.TypeTransformExpr{
			Transform: "Partial",
			Expr:      def.Type,
		}
	}

	ret[1] = def
	return ret
}

type KV struct {
	K, V string
}

// genEnum turns the following cue values into typescript enums:
//   - value disjunction (a | b | c): values are taken as attribute memberNames,
//     if memberNames is absent, then keys implicitly generated as CamelCase
//   - string struct: struct keys get enum keys, struct values enum values
func (g *generator) genEnum(name string, v cue.Value) []ts.Decl {
	vdoc := v.Doc()
	// FIXME compensate for attribute-applying call to Unify() on incoming Value
	op, dvals := v.Expr()
	if op == cue.AndOp {
		v = dvals[0]
		op, _ = v.Expr()
	}

	// We restrict the expression of TS enums to ints or strings.
	allowed := cue.StringKind | cue.IntKind
	ik := v.IncompleteKind()
	if ik&allowed != ik {
		g.addErr(valError(v, "typescript enums may only be generated from concrete strings, or ints with memberNames attribute"))
		return nil
	}

	exprs, err := orEnum(v)
	if err != nil {
		g.addErr(err)
	}

	ret := make([]ts.Decl, 2)
	ret[0] = tsast.TypeDecl{
		Name:        ts.Ident(name),
		Type:        tsast.EnumType{Elems: exprs},
		CommentList: commentsForGroup(vdoc, true),
		Export:      g.c.Export,
	}

	defaultIdent, err := enumDefault(v)
	g.addErr(err)

	if defaultIdent == nil {
		return ret[:1]
	}

	ret[1] = tsast.VarDecl{
		Names:  ts.Names("default" + name),
		Type:   ts.Ident(name),
		Value:  tsast.SelectorExpr{Expr: ts.Ident(name), Sel: *defaultIdent},
		Export: g.c.Export,
	}
	return ret
}

func enumDefault(v cue.Value) (*tsast.Ident, error) {
	def, ok := v.Default()
	if !ok {
		return nil, def.Err()
	}

	if v.IncompleteKind() == cue.StringKind {
		s, _ := def.String()
		return &tsast.Ident{Name: strings.Title(s)}, nil
	}

	// For Int, Float, Numeric we need to find the default value and its corresponding memberName value
	a := v.Attribute(attrname)
	val, found, err := a.Lookup(0, attrEnumMembers)
	if err != nil || !found {
		panic(fmt.Sprintf("looking up memberNames: found=%t err=%s", found, err))
	}
	evals := strings.Split(val, "|")

	_, dvals := v.Expr()
	for i, val := range dvals {
		valLab, _ := val.Label()
		defLab, _ := def.Label()
		if valLab == defLab {
			return &tsast.Ident{Name: evals[i]}, nil
		}
	}

	// should never reach here tho
	return nil, valError(v, "unable to find memberName corresponding to the default")
}

// List the pairs of values and member names in an enum. Err if input is not an enum
func enumPairs(v cue.Value) ([]enumPair, error) {
	// TODO should validate here. Or really, this is just evidence of how building these needs its own types
	op, dvals := v.Expr()
	if !targetsKind(v, TypeEnum) || op != cue.OrOp {
		return nil, fmt.Errorf("not an enum: %v (%s)", v, v.Path())
	}

	a := v.Attribute(attrname)
	val, found, err := a.Lookup(0, attrEnumMembers)
	if err != nil {
		panic(fmt.Sprintf("looking up memberNames: found=%t err=%s", found, err))
	}

	var evals []string
	if found {
		evals = strings.Split(val, "|")
	} else if v.IncompleteKind() == cue.StringKind {
		for _, part := range dvals {
			s, _ := part.String()
			evals = append(evals, strings.Title(s))
		}
	} else {
		return nil, fmt.Errorf("must provide memberNames attribute for non-string enums")
	}

	var pairs []enumPair
	for i, eval := range evals {
		pairs = append(pairs, enumPair{
			name: eval,
			val:  dvals[i],
		})
	}

	return pairs, nil
}

type enumPair struct {
	name string
	val  cue.Value
}

func orEnum(v cue.Value) ([]ts.Expr, error) {
	_, dvals := v.Expr()
	a := v.Attribute(attrname)

	var attrMemberNameExist bool
	var evals []string
	if a.Err() == nil {
		val, found, err := a.Lookup(0, attrEnumMembers)
		if err == nil && found {
			attrMemberNameExist = true
			evals = strings.Split(val, "|")
			if len(evals) != len(dvals) {
				return nil, valError(v, "typescript enums and %s attributes size doesn't match", attrEnumMembers)
			}
		}
	}

	// We only allowed String Enum to be generated without memberName attribute
	if v.IncompleteKind() != cue.StringKind && !attrMemberNameExist {
		return nil, valError(v, "typescript numeric enums may only be generated from memberNames attribute")
	}

	var fields []ts.Expr
	for idx, dv := range dvals {
		var text string
		var id tsast.Ident
		if attrMemberNameExist {
			text = evals[idx]
			id = ts.Ident(text)
		} else {
			text, _ = dv.String()
			id = ts.Ident(strings.Title(text))
		}

		if !dv.IsConcrete() {
			return nil, valError(v, "typescript enums may only be generated from a disjunction of concrete strings or numbers")
		}

		if id.Validate() != nil {
			return nil, valError(v, "title casing of enum member %q produces an invalid typescript identifier; memberNames must be explicitly given in @cuetsy attribute", text)
		}

		fields = append(fields, tsast.AssignExpr{
			// Simple mapping of all enum values (which we are assuming are in
			// lowerCamelCase) to corresponding CamelCase
			Name:  id,
			Value: tsprintConcrete(dv),
		})
	}

	sort.Slice(fields, func(i, j int) bool {
		return fields[i].String() < fields[j].String()
	})

	return fields, nil
}

func (g *generator) genInterface(name string, v cue.Value) []ts.Decl {
	// We restrict the derivation of Typescript interfaces to struct kinds.
	// (More than just a struct literal match this, though.)
	if v.IncompleteKind() != cue.StructKind {
		// FIXME check for bottom here, give different error
		g.addErr(valError(v, "typescript interfaces may only be generated from structs"))
		return nil
	}

	extends, nolit, err := findExtends(v)
	if err != nil {
		g.addErr(err)
		return nil
	}
	var elems []tsast.KeyValueExpr
	var defs []tsast.KeyValueExpr

	iter, _ := v.Fields(cue.Optional(true))
	for iter != nil && iter.Next() {
		if iter.Selector().PkgPath() != "" {
			g.addErr(valError(iter.Value(), "cannot generate hidden fields; typescript has no corresponding concept"))
			return nil
		}

		// Skip fields that are subsumed by the Value representing the
		// unification of all refs that will be represented using an "extends"
		// keyword.
		//
		// This does introduce the possibility that even some fields which are
		// literally declared on the struct will not end up written out in
		// Typescript (though the semantics will still be correct). That's
		// likely to be a bit confusing for users, but we have no choice. The
		// (preferable) alternative would rely on Unify() calls to build a Value
		// containing only those fields that we want, then iterating over that
		// in this loop.
		//
		// Unfortunately, as of v0.4.0, Unify() appears to not preserve
		// attributes on the Values it generates, which makes it impossible to
		// rely on, as the tsprintField() func later also needs to check these
		// attributes in order to decide whether to render a field as a
		// reference or a literal.
		//
		// There's _probably_ a way around this, especially when we move to an
		// AST rather than dumb string templates. But i'm tired of looking.
		if len(extends) > 0 {
			// Look up the path of the current field within the nolit value,
			// then check it for subsumption.
			sel := iter.Selector()
			if iter.IsOptional() {
				sel = sel.Optional()
			}

			sub := nolit.LookupPath(cue.MakePath(sel))
			// Theoretically, lattice equality can be defined as bijective
			// subsumption. In practice, Subsume() seems to ignore optional
			// fields, and Equals() doesn't. So, use Equals().

			// We need to check if the child overrides the parent. In that case, we have an AndOp that
			// tell us that it is setting a value.
			op, _ := iter.Value().Expr()
			// Also we need to check if the sub operator to discard the one that have validators and if it has a default
			subOp, _ := sub.Expr()
			_, def := iter.Value().Default()
			if sub.Exists() && sub.Equals(iter.Value()) && (subOp == cue.AndOp || op != cue.AndOp || !def) {
				continue
			}
		}

		k := iter.Selector().String()
		if iter.IsOptional() {
			k += "?"
		}

		tref, err := g.genInterfaceField(iter.Value())
		if err != nil || tref == nil {
			return nil
		}

		elems = append(elems, tsast.KeyValueExpr{
			Key:         ts.Ident(k),
			Value:       tref.T,
			CommentList: commentsFor(iter.Value(), true),
		})

		if tref.D != nil {
			defs = append(defs, tsast.KeyValueExpr{
				Key:   ts.Ident(strings.TrimSuffix(k, "?")),
				Value: tref.D,
			})
		}
	}

	sort.Slice(elems, func(i, j int) bool {
		return elems[i].Key.String() < elems[j].Key.String()
	})
	sort.Slice(defs, func(i, j int) bool {
		return defs[i].Key.String() < defs[j].Key.String()
	})

	ret := make([]ts.Decl, 2)

	ret[0] = tsast.TypeDecl{
		Name: ts.Ident(name),
		Type: tsast.InterfaceType{
			Elems:   elems,
			Extends: extends,
		},
		CommentList: commentsFor(v, true),
		Export:      g.c.Export,
	}

	if len(defs) == 0 {
		return ret[:1]
	}

	ret[1] = tsast.VarDecl{
		Names: ts.Names("default" + name),
		Type: tsast.TypeTransformExpr{
			Transform: "Partial",
			Expr:      ts.Ident(name),
		},
		Value:  tsast.ObjectLit{Elems: defs},
		Export: g.c.Export,
	}

	return ret
}

// Recursively walk down Values returned from Expr() and separate
// unified/embedded structs from a struct literal, so that we can make the
// former (if they are also marked with @cuetsy(kind="interface")) show up
// as "extends" instead of inlining their fields.
func findExtends(v cue.Value) ([]ts.Expr, cue.Value, error) {
	var extends []ts.Expr
	// Create an empty value, onto which we'll unify fields that need not be
	// generated as literals.
	baseNolit := v.Context().CompileString("")
	nolit := v.Context().CompileString("")
	var walkExpr func(v cue.Value) error
	walkExpr = func(v cue.Value) error {
		op, dvals := v.Expr()
		switch op {
		case cue.NoOp:
			// Simple path - when the field is a plain struct literal decl, the walk function
			// will take this branch and return immediately.

			// FIXME this does the struct literal path correctly, but it also
			// catches this case, for some reason:
			//
			//   Thing: {
			//       other.Thing
			//   }
			//
			// The saner form - `Thing: other.Thing` - does not go through this path.
			return nil
		case cue.OrOp:
			return valError(v, "typescript interfaces cannot be constructed from disjunctions")
		case cue.SelectorOp:
			expr, err := refAsInterface(v)
			if err != nil {
				return err
			}

			// If we have a string to add to the list of "extends", then also
			// add the ref to the list of fields to exclude if subsumed.
			if expr != nil {
				extends = append(extends, expr)
				nolit = baseNolit.Unify(nolit.Unify(cue.Dereference(v)))
			}
			return nil
		case cue.AndOp:
			// First, search the dvals for StructLits. Having more than one is possible,
			// but weird, as writing >1 literal and unifying them is the same as just writing
			// one containing the unified result - more complicated with no obvious benefit.
			for _, dv := range dvals {
				if dv.IncompleteKind() != cue.StructKind && dv.IncompleteKind() != cue.TopKind {
					panic("impossible? seems like it should be. if this pops, clearly not!")
				}

				if err := walkExpr(dv); err != nil {
					return err
				}
			}
			return nil
		default:
			panic(fmt.Sprintf("unhandled op type %s", op.String()))
		}
	}

	if err := walkExpr(v); err != nil {
		return nil, nolit, err
	}

	return extends, nolit, nil
}

// Generate a typeRef for the cue.Value
func (g *generator) genInterfaceField(v cue.Value) (*typeRef, error) {
	if hasEnumReference(v) {
		return g.genEnumReference(v)
	}

	tref := &typeRef{}
	var err error
<<<<<<< HEAD
	tref.T, err = tsprintField(v, true)
	if err != nil {
		if !containsCuetsyReference(v) {
			g.addErr(valError(v, "could not generate field: %w", err))
			return nil, err
		}
		g.addErr(err)
		return nil, nil
=======
	// One path for when there's a ref to a cuetsy node, and a separate one otherwise
	if !containsCuetsyReference(v) {
		tref.T, err = g.tsprintField(v, true)
		if err != nil {
			g.addErr(valError(v, "could not generate field: %w", err))
			return nil, err
		}
	} else {
		expr, err := g.tsprintField(v, true)
		if err != nil {
			g.addErr(err)
			return nil, nil
		}
		tref.T = expr

		// Deconstruct the field's expressions.
		// conjuncts := appendSplit(nil, cue.AndOp, v)

		// var expr ts.Expr
		//
		// for _, cv := range conjuncts {
		// 	disjuncts := appendSplit(nil, cue.OrOp, cv)
		// 	for i, dv := range disjuncts {
		// 		if _, r := dv.Reference(); len(r) == 0 {
		// 			disjuncts[i] = dv.Eval()
		// 		}
		// 	}
		// 	switch len(disjuncts) {
		// 	case 0:
		// 		// conjunct eliminated - need more preprocessing to actually make this possible
		// 		panic("TODO, unreachable")
		// 	case 1:
		// 		err := disjuncts[0].Err()
		// 		if err != nil {
		// 			g.addErr(valError(v, "invalid value"))
		// 			return nil
		// 		}
		// 		expr, err = g.tsprintField(disjuncts[0])
		// 		if err != nil {
		// 			g.addErr(valError(v, "invalid value"))
		// 			return nil
		// 		}
		// 	default:
		// 		// TODO create disjunction handler
		// 	}
		// }
>>>>>>> 325fc6ca
	}

	exists, defExpr, err := g.tsPrintDefault(v)
	if exists {
		tref.D = defExpr
	}
	g.addErr(err)
	return tref, err
}

func hasEnumReference(v cue.Value) bool {
	// Check if we've got an enum reference at top depth or one down. If we do, it
	// changes how we generate.
	hasPred := containsPred(v, 1,
		isReference,
		func(v cue.Value) bool { return targetsKind(cue.Dereference(v), TypeEnum) },
	)

	// Check if it setting an enum value [Enum & "value"]
	op, args := v.Expr()
	if op == cue.AndOp {
		return hasPred
	}

	// Check if it has default value [Enum & (*"defaultValuee" | _)]
	for _, a := range args {
		if a.IncompleteKind() == cue.TopKind {
			return hasPred
		}
	}

	// Check if it is a union [(Enum & "a") | (Enum & "b")]
	isUnion := true
	for _, a := range args {
		if a.Kind() != a.IncompleteKind() {
			isUnion = false
		}
	}

	return hasPred && isUnion
}

func hasTypeReference(v cue.Value) bool {
	hasTypeRef := containsCuetsyReference(v, TypeAlias)
	// Check if it setting an enum value [Enum & "value"]
	op, args := v.Expr()
	if op == cue.AndOp || op == cue.SelectorOp {
		return hasTypeRef
	}

	// Check if it has default value [Enum & (*"defaultValuee" | _)]
	for _, a := range args {
		if a.IncompleteKind() == cue.TopKind {
			return hasTypeRef
		}
	}

	return false
}

// Generate a typeref for a value that refers to a field
func (g *generator) genEnumReference(v cue.Value) (*typeRef, error) {
	var lit *cue.Value

	conjuncts := appendSplit(nil, cue.AndOp, v)
	var enumUnions map[cue.Value]cue.Value
	switch len(conjuncts) {
	case 0:
		panic("unreachable")
	case 1:
		// This case is when we have a union of enums which we need to iterate them to get their values or has a default value.
		// It retrieves a list of literals with their references.
		enumUnions = g.findEnumUnions(v)
	case 2:
		var err error
		conjuncts[1] = getDefaultEnumValue(conjuncts[1])
		lit, err = getEnumLiteral(conjuncts)
		if err != nil {
			ve := valError(v, err.Error())
			g.addErr(ve)
			return nil, ve
		}
	case 3:
		if conjuncts[1].IncompleteKind() == cue.TopKind {
			conjuncts[1] = conjuncts[0]
		}

		if !conjuncts[0].Equals(conjuncts[1]) && conjuncts[0].Subsume(conjuncts[1]) != nil {
			ve := valError(v, "complex unifications containing references to enums without overriding parent are not currently supported")
			g.addErr(ve)
			return nil, ve
		}

		var err error
		lit, err = getEnumLiteral(conjuncts[1:])
		if err != nil {
			ve := valError(v, err.Error())
			g.addErr(ve)
			return nil, ve
		}
	default:
		ve := valError(v, "complex unifications containing references to enums are not currently supported")
		g.addErr(ve)
		return nil, ve
	}

	// Search the expr tree for the actual enum. This approach is uncomfortable
	// without having the assurance that there aren't more than one possible match/a
	// guarantee from the CUE API of a stable, deterministic search order, etc.
	enumValues, referrer, has := findRefWithKind(v, TypeEnum)
	if !has {
		ve := valError(v, "does not reference a field with a cuetsy enum attribute")
		g.addErr(ve)
		return nil, fmt.Errorf("no enum attr in %s", v)
	}

	var err error
	decls := g.genEnum("foo", enumValues)
	ref := &typeRef{}

	// Construct the type component of the reference
	switch len(decls) {
	default:
		ve := valError(v, "unsupported number of expression args (%v) in reference, expected 1 or 2", len(decls))
		g.addErr(ve)
		return nil, ve
	case 1, 2:
		ref.T, err = referenceValueAs(referrer, TypeEnum)
		if err != nil {
			panic(err)
		}
	}

	// Either specify a default if one exists (one conjunct), or rewrite the type to
	// reference one of the members of the enum (two conjuncts).
	switch len(conjuncts) {
	case 1:
		if defv, hasdef := v.Default(); hasdef {
			err = g.findIdent(v, enumValues, defv, func(expr tsast.Ident) {
				ref.D = tsast.SelectorExpr{Expr: ref.T, Sel: expr}
			})
		}
		if len(enumUnions) == 0 {
			break
		}
		var elements []tsast.Expr
		for lit, enumValues := range enumUnions {
			err = g.findIdent(v, enumValues, lit, func(ident tsast.Ident) {
				elements = append(elements, tsast.SelectorExpr{
					Expr: ref.T,
					Sel:  ident,
				})
			})
		}

		// To avoid to change the order of the elements everytime that we generate the code.
		sort.Slice(elements, func(i, j int) bool {
			return elements[i].String() < elements[j].String()
		})

		ref.T = ts.Union(elements...)
	case 2, 3:
		var rr tsast.Expr
		err = g.findIdent(v, enumValues, *lit, func(ident tsast.Ident) {
			rr = tsast.SelectorExpr{Expr: ref.T, Sel: ident}
		})

		op, args := v.Expr()
		hasInnerDefault := false
		if len(args) == 2 && op == cue.AndOp {
			_, hasInnerDefault = args[1].Default()
		}

		if _, has := v.Default(); has || hasInnerDefault {
			ref.D = rr
		} else {
			ref.T = rr
		}
	}

	return ref, err
}

// findEnumUnions find the unions between enums like (#Enum & "a") | (#Enum & "b")
func (g generator) findEnumUnions(v cue.Value) map[cue.Value]cue.Value {
	op, values := v.Expr()
	if op != cue.OrOp {
		return nil
	}

	enumsWithUnions := make(map[cue.Value]cue.Value, len(values))
	for _, val := range values {
		conjuncts := appendSplit(nil, cue.AndOp, val)
		if len(conjuncts) != 2 {
			return nil
		}
		cr, lit := conjuncts[0], conjuncts[1]
		if cr.Subsume(lit) != nil {
			return nil
		}

		switch val.Kind() {
		case cue.StringKind, cue.IntKind:
			enumValues, _, has := findRefWithKind(v, TypeEnum)
			if !has {
				return nil
			}
			enumsWithUnions[lit] = enumValues
		default:
			_, vals := val.Expr()
			if len(vals) > 1 {
				panic(fmt.Sprintf("%s.%s isn't a valid enum value", val.Path().String(), vals[1]))
			}
			panic(fmt.Sprintf("Invalid value in path %s", val.Path().String()))
		}
	}

	return enumsWithUnions
}

func (g generator) findIdent(v, ev, tv cue.Value, fn func(tsast.Ident)) error {
	if ev.Subsume(tv) != nil {
		err := valError(v, "may only apply values to an enum that are members of that enum; %#v is not a member of %#v", tv, ev)
		g.addErr(err)
		return err
	}
	pairs, err := enumPairs(ev)
	if err != nil {
		return err
	}
	for _, pair := range pairs {
		if veq(pair.val, tv) {
			fn(tsast.Ident{Name: pair.name})
			return nil
		}
	}

	panic(fmt.Sprintf("unreachable - %#v not equal to any member of %#v, but should have been caught by subsume check", tv, ev))
}

func getEnumLiteral(conjuncts []cue.Value) (*cue.Value, error) {
	var lit *cue.Value
	// The only case we actually want to support, at least for now, is this:
	//
	//   enum: "foo" | "bar" @cuetsy(kind="enum")
	//   enumref: enum & "foo" @cuetsy(kind="type")
	//
	// Where we render enumref to TS as `Enumref: Enum.Foo`.
	// For that case, we allow at most two conjuncts, and make sure they
	// fit the pattern of the two operands above.
	aref, bref := isReference(conjuncts[0]), isReference(conjuncts[1])
	aconc, bconc := conjuncts[0].IsConcrete(), conjuncts[1].IsConcrete()
	var cr cue.Value
	if aref {
		cr, lit = conjuncts[0], &(conjuncts[1])
	} else {
		cr, lit = conjuncts[1], &(conjuncts[0])
	}

	if aref == bref || aconc == bconc || cr.Subsume(*lit) != nil {
		return nil, errors.New(fmt.Sprintf("may only unify a referenced enum with a concrete literal member of that enum. Path: %s", conjuncts[0].Path()))
	}

	return lit, nil
}

// getDefaultEnumValue is looking for default values like #Enum & (*"default" | _) struct
func getDefaultEnumValue(v cue.Value) cue.Value {
	if v.IncompleteKind() != cue.TopKind {
		return v
	}

	op, args := v.Expr()
	if op != cue.OrOp {
		return v
	}

	for _, a := range args {
		if a.IncompleteKind() == cue.TopKind {
			if def, has := a.Default(); has {
				return def
			}
		}
	}
	return v
}

// typeRef is a pair of expressions for referring to another type - the reference
// to the type, and the default value for the referrer. The default value
// may be the one provided by either the referent, or by the field doing the referring
// (in the case of a superseding mark).
type typeRef struct {
	T ts.Expr
	D ts.Expr
}

func (g generator) tsPrintDefault(v cue.Value) (bool, ts.Expr, error) {
	d, ok := v.Default()
	// [...number] results in [], which is a fake default, we need to correct it here.
	// if ok && d.Kind() == cue.ListKind {
	// 	len, err := d.Len().Int64()
	// 	if err != nil {
	// 		return false, nil, err
	// 	}
	// 	var defaultExist bool
	// 	if len <= 0 {
	// 		op, vals := v.Expr()
	// 		if op == cue.OrOp {
	// 			for _, val := range vals {
	// 				vallen, _ := d.Len().Int64()
	// 				if val.Kind() == cue.ListKind && vallen <= 0 {
	// 					defaultExist = true
	// 					break
	// 				}
	// 			}
	// 			if !defaultExist {
	// 				ok = false
	// 			}
	// 		} else {
	// 			ok = false
	// 		}
	// 	}
	// }

	if ok {
		expr, err := g.tsprintField(d, false)
		if err != nil {
			return false, nil, err
		}

		if isReference(d) {
			switch t := expr.(type) {
			case tsast.SelectorExpr:
				t.Sel.Name = "default" + t.Sel.Name
				expr = t
			case tsast.Ident:
				t.Name = "default" + t.Name
				expr = t
			default:
				panic(fmt.Sprintf("unexpected type %T", expr))
			}
		}

		return true, expr, nil
	}

	return false, nil, nil
}

// Render a string containing a Typescript semantic equivalent to the provided
// Value for placement in a single field, if possible.
func (g generator) tsprintField(v cue.Value, isType bool) (ts.Expr, error) {
	// Let the forceText attribute supersede everything.
	if ft := getForceText(v); ft != "" {
		return ts.Raw(ft), nil
	}

	if hasEnumReference(v) {
		ref, err := g.genEnumReference(v)
		return ref.T, err
	}

	// References are orthogonal to the Kind system. Handle them first.
<<<<<<< HEAD
	if hasTypeReference(v) || containsCuetsyReference(v, TypeInterface) || hasEnumReference(v) {
=======
	if containsCuetsyReference(v, TypeAlias, TypeInterface) {
>>>>>>> 325fc6ca
		ref, err := referenceValueAs(v)
		if err != nil {
			return nil, err
		}
		if ref != nil {
			return ref, nil
		}
		return nil, valError(v, "failed to generate reference correctly for path %s", v.Path().String())
	}

	verr := v.Validate(cue.Final())
	if verr != nil {
		return nil, verr
	}

	op, dvals := v.Expr()
	// Eliminate concretes first, to make handling the others easier.

	// Concrete values.
	// Includes "foobar", 5, [1,2,3], etc. (literal values)
	k := v.Kind()
	switch k {
	case cue.StructKind:
		switch op {
		case cue.SelectorOp, cue.AndOp, cue.NoOp:
			// Checks [string]something only.
			// It skips structs like {...} (cue.TopKind) to avoid undesired results.
			val := v.LookupPath(cue.MakePath(cue.AnyString))
			if val.Exists() && val.IncompleteKind() != cue.TopKind {
				expr, err := g.tsprintField(val, isType)
				if err != nil {
					return nil, valError(v, err.Error())
				}
				kvs := []tsast.KeyValueExpr{
					{
						Key:         ts.Ident("string"),
						Value:       expr,
						CommentList: commentsFor(val.Value(), true),
					},
				}
				return tsast.ObjectLit{Elems: kvs, IsType: isType, IsMap: true}, nil
			}

			iter, err := v.Fields(cue.Optional(true))
			if err != nil {
				return nil, valError(v, "something went wrong when generate nested structs")
			}
			size, _ := v.Len().Int64()
			kvs := make([]tsast.KeyValueExpr, 0, size)
			for iter.Next() {
				expr, err := g.tsprintField(iter.Value(), isType)
				if err != nil {
					return nil, valError(v, err.Error())
				}
				k := iter.Label()
				if iter.IsOptional() {
					k += "?"
				}
				kvs = append(kvs, tsast.KeyValueExpr{
					Key:         ts.Ident(k),
					Value:       expr,
					CommentList: commentsFor(iter.Value(), true),
				})
			}

			return tsast.ObjectLit{Elems: kvs, IsType: isType}, nil
		default:
			panic(fmt.Sprintf("not expecting op type %d", op))
		}
	case cue.ListKind:
		// A list is concrete (and thus its complete kind is ListKind instead of
		// BottomKind) iff it specifies a finite number of elements - is
		// "closed". This is independent of the types of its elements, which may
		// be anywhere on the concreteness spectrum.
		//
		// For closed lists, we simply iterate over its component elements and
		// print their typescript representation.
		iter, _ := v.List()
		var elems []ts.Expr
		for iter.Next() {
			e, err := g.tsprintField(iter.Value(), isType)
			if err != nil {
				return nil, err
			}
			elems = append(elems, e)
		}
		return ts.List(elems...), nil
	case cue.StringKind, cue.BoolKind, cue.FloatKind, cue.IntKind:
		return tsprintConcrete(v), nil
	case cue.BytesKind:
		return nil, valError(v, "bytes have no equivalent in Typescript; use double-quotes (string) instead")
	}
	// Handler for disjunctions
	disj := func(dvals []cue.Value) (ts.Expr, error) {
		parts := make([]ts.Expr, 0, len(dvals))
		for _, dv := range dvals {
			p, err := g.tsprintField(dv, isType)
			if err != nil {
				return nil, err
			}
			parts = append(parts, p)
		}
		return ts.Union(parts...), nil
	}

	// Others: disjunctions, etc.
	ik := v.IncompleteKind()
	switch ik {
	case cue.BottomKind:
		return nil, valError(v, "bottom, unsatisfiable")
	case cue.ListKind:
		// This list is open - its final element is ...<value> - and we can only
		// meaningfully convert open lists to typescript if there are zero other
		// elements.

		// First, peel off a simple default, if one exists.
		// dlist, has := v.Default()
		// if has && op == cue.OrOp {
		// 	di := analyzeList(dlist)
		// 	if len(dvals) != 2 {
		// 		panic(fmt.Sprintf("%v branches on list disjunct, can only handle 2", len(dvals)))
		// 	}
		// 	if di.eq(analyzeList(dvals[1])) {
		// 		v = dvals[0]
		// 	} else if di.eq(analyzeList(dvals[0])) {
		// 		v = dvals[1]
		// 	} else {
		// 		panic("wat - list kind had default but analysis did not match for either disjunct branch")
		// 	}
		// }

		// If the default (all lists have a default, usually self, ugh) differs from the
		// input list, peel it off. Otherwise our AnyIndex lookup may end up getting
		// sent on the wrong path.
		defv, _ := v.Default()
		if !defv.Equals(v) {
			v = dvals[0]
		}

		if op == cue.OrOp {
			return disj(dvals)
		}

		e := v.LookupPath(cue.MakePath(cue.AnyIndex))
		if e.Exists() {
			expr, err := g.tsprintField(e, isType)
			if err != nil {
				return nil, err
			}
			return tsast.ListExpr{Expr: expr}, nil
		} else {
			panic("unreachable - open list must have a type")
		}
	case cue.NumberKind, cue.StringKind:
		// It appears there are only three cases in which we can have an
		// incomplete NumberKind or StringKind:
		//
		// 1. The corresponding literal is a bounding constraint (which subsumes
		// both int and float), e.g. >2.2, <"foo"
		// 2. There's a disjunction of concrete literals of the relevant type
		// 2. The corresponding literal is the basic type "number" or "string"
		//
		// The first case has no equivalent in typescript, and entails we error
		// out. The other two have the same handling as for other kinds, so we
		// fall through. We disambiguate by seeing if there is an expression
		// (other than Or, "|"), which is how ">" and "2.2" are represented.
		//
		// TODO get more certainty/a clearer way of ascertaining this
		switch op {
		case cue.RegexMatchOp:
			// Typescript has no native type for representing regexes. Only
			// option is to fall back to string.
			return tsprintType(cue.StringKind), nil
		case cue.NoOp, cue.OrOp, cue.AndOp:
		default:
			return nil, valError(v, "bounds constraints are not supported as they lack a direct typescript equivalent")
		}
		fallthrough
	case cue.FloatKind, cue.IntKind, cue.BoolKind, cue.NullKind, cue.StructKind:
		// Having eliminated the possibility of bounds/constraints, we're left
		// with disjunctions and basic types.
		switch op {
		case cue.OrOp:
			if len(dvals) == 2 && dvals[0].Kind() == cue.NullKind {
				return g.tsprintField(dvals[1], isType)
			}
			return disj(dvals)
		case cue.NoOp, cue.AndOp:
			// There's no op for simple unification; it's a basic type, and can
			// be trivially rendered.
		default:
			panic("unreachable...?")
		}
		fallthrough
	case cue.TopKind:
		return tsprintType(ik), nil
	case cue.BytesKind:
		return tsprintType(cue.StringKind), nil
	}

	// Having more than one possible kind entails a disjunction, TopKind, or
	// NumberKind. We've already eliminated TopKind and NumberKind, so now check
	// if there's more than one bit set. (If there isn't, it's a bug: we've
	// missed a kind above). If so, run our disjunction-handling logic.
	if bits.OnesCount16(uint16(ik)) > 1 {
		return disj(dvals)
	}

	return nil, valError(v, "unrecognized kind %v", ik)
}

// ONLY call this function if it has been established that the provided Value is
// Concrete.
func tsprintConcrete(v cue.Value) ts.Expr {
	switch v.Kind() {
	case cue.NullKind:
		return ts.Null()
	case cue.StringKind:
		s, _ := v.String()
		return ts.Str(s)
	case cue.FloatKind:
		f, _ := v.Float64()
		return ts.Float(f)
	case cue.NumberKind, cue.IntKind:
		i, _ := v.Int64()
		return ts.Int(i)
	case cue.BoolKind:
		b, _ := v.Bool()
		return ts.Bool(b)
	default:
		panic("unreachable")
	}
}

func tsprintType(k cue.Kind) ts.Expr {
	switch k {
	case cue.BoolKind:
		return ts.Ident("boolean")
	case cue.StringKind:
		return ts.Ident("string")
	case cue.NumberKind, cue.FloatKind, cue.IntKind:
		return ts.Ident("number")
	case cue.TopKind:
		return ts.Ident("unknown")
	default:
		return nil
	}
}

func valError(v cue.Value, format string, args ...interface{}) error {
	s := v.Source()
	if s == nil {
		return fmt.Errorf(format, args...)
	}
	return errors.Newf(s.Pos(), format, args...)
}

func refAsInterface(v cue.Value) (ts.Expr, error) {
	// Bail out right away if the value isn't a reference
	op, dvals := v.Expr()
	if !isReference(v) || op != cue.SelectorOp {
		return nil, fmt.Errorf("not a reference")
	}

	// Have to do attribute checks on the referenced field itself, so deref
	deref := cue.Dereference(v)
	dstr, _ := dvals[1].String()

	// FIXME It's horrifying, teasing out the type of selector kinds this way. *Horrifying*.
	switch dvals[0].Source().(type) {
	case nil:
		// A nil subject means an unqualified selector (no "."
		// literal).  This can only possibly be a reference to some
		// sibling or parent of the top-level Value being generated.
		// (We can't do cycle detection with the meager tools
		// exported in cuelang.org/go/cue, so all we have for the
		// parent case is hopium.)
		if _, ok := dvals[1].Source().(*ast.Ident); ok && targetsKind(deref, TypeInterface) {
			return ts.Ident(dstr), nil
		}
	case *ast.SelectorExpr:
		// panic("case 2")
		if targetsKind(deref, TypeInterface) {
			return ts.Ident(dstr), nil
		}
	case *ast.Ident:
		// panic("case 3")
		if targetsKind(deref, TypeInterface) {
			str, ok := dvals[0].Source().(fmt.Stringer)
			if !ok {
				panic("expected dvals[0].Source() to implement String()")
			}

			return tsast.SelectorExpr{
				Expr: ts.Ident(str.String()),
				Sel:  ts.Ident(dstr),
			}, nil
		}
	default:
		return nil, valError(v, "unknown selector subject type %T, cannot translate", dvals[0].Source())
	}

	return nil, nil
}

// referenceValueAs returns the string that should be used to create a Typescript
// reference to the given struct, if a reference is allowable.
//
// References are only permitted to other Values with an @cuetsy(kind)
// attribute. The variadic parameter determines which kinds will be treated as
// permissible. By default, all kinds are permitted.
//
// A nil expr indicates a reference is not allowable, including the case
// that the provided Value is not actually a reference. A non-nil error
// indicates a deeper problem.
func referenceValueAs(v cue.Value, kinds ...TSType) (ts.Expr, error) {
	// Bail out right away if there's no reference anywhere in the value.
	// if !containsReference(v) {
	// 	return nil, nil
	// }
	// End goal: we want to render a reference appropriately in Typescript.
	// If the top-level is a reference, then this is simple.
	//
	// If the top-level merely contains a reference, this is harder.
	// - Let's start by only supporting that case when it's because there's a default.

	// Calling Expr peels off all default paths.
	op, dvals := v.Expr()
	_ = op

	if !isReference(v) {
		_, has := v.Default()
		if hasOverrideValues(v) {
			v = dvals[1]
		} else if !has || !isReference(dvals[0]) {
			return nil, valError(v, "references within complex logic are currently unsupported")
		} else {
			v = dvals[0]
		}

		// This may break a bunch of things but let's see if it gives us a
		// defensible baseline
		op, dvals = v.Expr()
	}

	var dstr string
	if len(dvals) > 1 {
		dstr, _ = dvals[1].String()
	}

	// Have to do attribute checks on the referenced field itself, so deref
	deref := cue.Dereference(v)

	// FIXME It's horrifying, teasing out the type of selector kinds this way. *Horrifying*.
	switch dvals[0].Source().(type) {
	case nil:
		// A nil subject means an unqualified selector (no "."
		// literal).  This can only possibly be a reference to some
		// sibling or parent of the top-level Value being generated.
		// (We can't do cycle detection with the meager tools
		// exported in cuelang.org/go/cue, so all we have for the
		// parent case is hopium.)
		if _, ok := dvals[1].Source().(*ast.Ident); ok && targetsKind(deref, kinds...) {
			return ts.Ident(dstr), nil
		}
	case *ast.SelectorExpr:
		// panic("case 2")
		if targetsKind(deref, kinds...) {
			return ts.Ident(dstr), nil
		}
	case *ast.Ident:
		// panic("case 3")
		if targetsKind(deref, kinds...) {
			str, ok := dvals[0].Source().(fmt.Stringer)
			if !ok {
				panic("expected dvals[0].Source() to implement String()")
			}

			return tsast.SelectorExpr{
				Expr: ts.Ident(str.String()),
				Sel:  ts.Ident(dstr),
			}, nil
		}

		// It happens when we are overriding a Type parent with a default value. Because `hasOverrides` is true,
		// dstr is the default value, and we need to set the Type name here
		if str, ok := dvals[0].Source().(fmt.Stringer); ok {
			return ts.Ident(str.String()), nil
		}
	default:
		return nil, valError(v, "unknown selector subject type %T, cannot translate path %s", dvals[0].Source(), v.Path().String())
	}

	return nil, nil
}

func commentsForGroup(cgs []*ast.CommentGroup, jsdoc bool) []tsast.Comment {
	if cgs == nil {
		return nil
	}
	ret := make([]tsast.Comment, 0, len(cgs))
	for _, cg := range cgs {
		if cg.Line {
			panic("hit it")
		}
		ret = append(ret, ts.CommentFromCUEGroup(cg, jsdoc))
	}
	return ret
}

func commentsFor(v cue.Value, jsdoc bool) []tsast.Comment {
	return commentsForGroup(v.Doc(), jsdoc)
}<|MERGE_RESOLUTION|>--- conflicted
+++ resolved
@@ -657,8 +657,7 @@
 
 	tref := &typeRef{}
 	var err error
-<<<<<<< HEAD
-	tref.T, err = tsprintField(v, true)
+	tref.T, err = g.tsprintField(v, true)
 	if err != nil {
 		if !containsCuetsyReference(v) {
 			g.addErr(valError(v, "could not generate field: %w", err))
@@ -666,54 +665,6 @@
 		}
 		g.addErr(err)
 		return nil, nil
-=======
-	// One path for when there's a ref to a cuetsy node, and a separate one otherwise
-	if !containsCuetsyReference(v) {
-		tref.T, err = g.tsprintField(v, true)
-		if err != nil {
-			g.addErr(valError(v, "could not generate field: %w", err))
-			return nil, err
-		}
-	} else {
-		expr, err := g.tsprintField(v, true)
-		if err != nil {
-			g.addErr(err)
-			return nil, nil
-		}
-		tref.T = expr
-
-		// Deconstruct the field's expressions.
-		// conjuncts := appendSplit(nil, cue.AndOp, v)
-
-		// var expr ts.Expr
-		//
-		// for _, cv := range conjuncts {
-		// 	disjuncts := appendSplit(nil, cue.OrOp, cv)
-		// 	for i, dv := range disjuncts {
-		// 		if _, r := dv.Reference(); len(r) == 0 {
-		// 			disjuncts[i] = dv.Eval()
-		// 		}
-		// 	}
-		// 	switch len(disjuncts) {
-		// 	case 0:
-		// 		// conjunct eliminated - need more preprocessing to actually make this possible
-		// 		panic("TODO, unreachable")
-		// 	case 1:
-		// 		err := disjuncts[0].Err()
-		// 		if err != nil {
-		// 			g.addErr(valError(v, "invalid value"))
-		// 			return nil
-		// 		}
-		// 		expr, err = g.tsprintField(disjuncts[0])
-		// 		if err != nil {
-		// 			g.addErr(valError(v, "invalid value"))
-		// 			return nil
-		// 		}
-		// 	default:
-		// 		// TODO create disjunction handler
-		// 	}
-		// }
->>>>>>> 325fc6ca
 	}
 
 	exists, defExpr, err := g.tsPrintDefault(v)
@@ -1077,11 +1028,7 @@
 	}
 
 	// References are orthogonal to the Kind system. Handle them first.
-<<<<<<< HEAD
 	if hasTypeReference(v) || containsCuetsyReference(v, TypeInterface) || hasEnumReference(v) {
-=======
-	if containsCuetsyReference(v, TypeAlias, TypeInterface) {
->>>>>>> 325fc6ca
 		ref, err := referenceValueAs(v)
 		if err != nil {
 			return nil, err
