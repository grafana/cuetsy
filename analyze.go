package cuetsy

import (
	"bytes"
	"fmt"

	"cuelang.org/go/cue"
	"cuelang.org/go/cue/ast"
	"cuelang.org/go/cue/format"
)

func tpv(v cue.Value) {
	fmt.Printf("%s:\n%s\n", v.Path(), exprTree(v))
}

func isReference(v cue.Value) bool {
	_, path := v.ReferencePath()
	return len(path.Selectors()) > 0
}

func getKindFor(v cue.Value) (TSType, error) {
	// Direct lookup of attributes with Attribute() seems broken-ish, so do our
	// own search as best we can, allowing ValueAttrs, which include both field
	// and decl attributes.
	// TODO write a unit test checking expected attribute output behavior to
	// protect this brittleness against regressions due to language changes
	var found bool
	var attr cue.Attribute
	for _, a := range v.Attributes(cue.ValueAttr) {
		if a.Name() == attrname {
			found = true
			attr = a
		}
	}

	if !found {
		if t, ok := getKindForField(v); ok {
			return t, nil
		}
		return "", valError(v, "value has no \"@%s\" attribute", attrname)
	}

	tt, found, err := attr.Lookup(0, attrKind)
	if err != nil {
		return "", err
	}

	if !found {
		return "", valError(v, "no value for the %q key in @%s attribute", attrKind, attrname)
	}
	return TSType(tt), nil
}

<<<<<<< HEAD
func getKindForField(v cue.Value) (TSType, bool) {
	if field, ok := v.Source().(*ast.Field); ok {
		if s, ok := field.Value.(*ast.StructLit); ok {
			return iterateField(s)
		}
	}
	return "", false
}

func iterateField(s *ast.StructLit) (TSType, bool) {
	for _, el := range s.Elts {
		if field, ok := el.(*ast.Field); ok {
			if len(field.Attrs) > 0 {
				return parseStringAttribute(field.Attrs[0].Text), true
			}
			if s, ok := field.Value.(*ast.StructLit); ok {
				return iterateField(s)
			}
		}
	}
	return "", false
}

func parseStringAttribute(attr string) TSType {
	switch attr {
	case "@cuetsy(kind=\"interface\")":
		return TypeInterface
	case "@cuetsy(kind=\"enum\")":
		return TypeEnum
	case "@cuetsy(kind=\"type\")":
		return TypeAlias
	default:
		return ""
	}
}

func getForceText(v cue.Value) string {
	var found bool
	var attr cue.Attribute
	for _, a := range v.Attributes(cue.ValueAttr) {
		if a.Name() == attrname {
			found = true
			attr = a
		}
	}
	if !found {
		return ""
	}

	ft, found, err := attr.Lookup(0, attrForceText)
	if err != nil || !found {
		return ""
	}

	return ft
}

func targetsAnyKind(v cue.Value) bool {
	return targetsKind(v)
}

=======
>>>>>>> 7f2d44de
func targetsKind(v cue.Value, kinds ...TSType) bool {
	vkind, err := getKindFor(v)
	if err != nil {
		return false
	}

	if len(kinds) == 0 {
		kinds = allKinds[:]
	}
	for _, knd := range kinds {
		if vkind == knd {
			return true
		}
	}
	return false
}

// containsCuetsyReference does the same as containsReference, but returns true
// iff at least one referenced node passes the targetsKind predicate check
func containsCuetsyReference(v cue.Value, kinds ...TSType) bool {
	if isReference(v) && targetsKind(cue.Dereference(v), kinds...) {
		return true
	}
	for _, dv := range flatten(v) {
		if isReference(dv) && targetsKind(cue.Dereference(dv), kinds...) {
			return true
		}
	}

	return hasOverrideValues(v, kinds...)
}

func hasOverrideValues(v cue.Value, kinds ...TSType) bool {
	// When a value overrides the parent, its marked as BottomKind with two elements.
	// It also conflicts with enums with default value, so internally we need to check if
	// the operator of the second element isn't an OrOp
	op, values := v.Expr()
	if op != cue.AndOp || len(values) != 2 {
		return false
	}

	if values[1].Kind() != cue.BottomKind || values[1].IncompleteKind() == cue.TopKind {
		return false
	}

	for _, dv := range flatten(values[0]) {
		if isReference(dv) && targetsKind(cue.Dereference(dv), kinds...) {
			return true
		}
	}

	return false
}

type valuePredicate func(cue.Value) bool

type valuePredicates []valuePredicate

func (pl valuePredicates) And(v cue.Value) bool {
	for _, p := range pl {
		if !p(v) {
			return false
		}
	}
	return true
}

func (pl valuePredicates) Or(v cue.Value) bool {
	for _, p := range pl {
		if p(v) {
			return true
		}
	}
	return len(pl) == 0
}

func containsPred(v cue.Value, depth int, pl ...valuePredicate) bool {
	vpl := valuePredicates(pl)
	if vpl.And(v) {
		return true
	}
	if depth != -1 {
		op, args := v.Expr()
		_, has := v.Default()
		if op != cue.NoOp || has {
			for _, dv := range args {
				if containsPred(dv, depth-1, vpl...) {
					return true
				}
			}
		}
	}
	return false
}

func flatten(v cue.Value) []cue.Value {
	all := []cue.Value{v}

	op, dvals := v.Expr()
	defv, has := v.Default()
	// if (op != cue.NoOp || has) &&
	// 	v.Subsume(defv, cue.Raw()) != nil &&
	// 	defv.Subsume(v, cue.Raw()) != nil {
	// FIXME clearly wrong for using Equals(), but referencesValueAs currently depends on its wrong-ness
	if !v.Equals(defv) && (op != cue.NoOp || has) {
		all = append(all, dvals...)
		for _, dv := range dvals {
			all = append(all, flatten(dv)...)
		}
	}
	return all
}

func findRefWithKind(v cue.Value, kinds ...TSType) (ref, referrer cue.Value, has bool) {
	xt := exprTree(v)
	xt.Walk(func(n *exprNode) bool {
		// don't explore defaults paths
		if n.isdefault {
			return false
		}

		if !has && targetsKind(n.self, kinds...) {
			ref = n.self
			if n.parent != nil {
				referrer = n.parent.self
			}
			has = true
		}
		return !has
	})
	return ref, referrer, has
}

// appendSplit splits a cue.Value into the
func appendSplit(a []cue.Value, splitBy cue.Op, v cue.Value) []cue.Value {
	op, args := v.Expr()
	// dedup elements.
	k := 1
outer:
	for i := 1; i < len(args); i++ {
		for j := 0; j < k; j++ {
			if args[i].Subsume(args[j], cue.Raw()) == nil &&
				args[j].Subsume(args[i], cue.Raw()) == nil {
				continue outer
			}
		}
		args[k] = args[i]
		k++
	}
	args = args[:k]

	if op == cue.NoOp && len(args) == 1 {
		// TODO: this is to deal with default value removal. This may change
		a = append(a, args...)
	} else if op != splitBy {
		a = append(a, v)
	} else {
		for _, v := range args {
			a = appendSplit(a, splitBy, v)
		}
	}

	if defaultValue, is := v.Default(); is {
		if o, _ := v.Expr(); o == cue.NoOp {
			a = append(a, defaultValue)
		}
	}
	return a
}

func dumpsyn(v cue.Value) (string, error) {
	syn := v.Syntax(
		cue.Concrete(false), // allow incomplete values
		cue.Definitions(false),
		cue.Optional(true),
		cue.Attributes(true),
		cue.Docs(true),
		cue.ResolveReferences(false),
	)

	byt, err := format.Node(syn, format.Simplify(), format.TabIndent(true))
	return string(byt), err
}

func dumpsynP(v cue.Value) string {
	str, err := dumpsyn(v)
	if err != nil {
		panic(err)
	}
	return str
}

type listProps struct {
	isOpen           bool
	divergentTypes   bool
	noDefault        bool
	differentDefault bool
	emptyDefault     bool
	bottomKinded     bool
	argBottomKinded  bool
}

type listField struct {
	v        cue.Value
	lenElems int
	anyType  cue.Value
	defv     cue.Value
	props    listProps
}

func (l *listField) eq(oli *listField) bool {
	if l.props.isOpen == oli.props.isOpen && l.props.divergentTypes == oli.props.divergentTypes && l.lenElems == oli.lenElems {
		if !l.props.isOpen {
			if l.lenElems == 0 {
				return true
			}
			p := cue.MakePath(cue.Index(0))
			// Sloppy, but enough to cover all but really complicated cases that
			// are likely unsupportable anyway
			return l.v.LookupPath(p).Equals(oli.v.LookupPath(p))
		}

		return l.anyType.Subsume(oli.anyType, cue.Raw(), cue.Schema()) == nil && oli.anyType.Subsume(l.anyType, cue.Raw(), cue.Schema()) == nil
	}

	return false
}

// analyzeList extracts useful characteristics of pure lists (i.e. no disjuncts
// with other kinds) into shorthand. The analysis walks down logic structures,
// but does NOT traverse references.
//
// The return value is a slice of listFields. An empty slice indicates the
// input was not a list. If the kind is mixed (i.e. disjunct over soem list and
// non-list types), this peels out
func analyzeList(v cue.Value) []*listField {
	// Start by checking incomplete kind and expr. We can bail early if there's no
	// ListKind at all. The recursion in this function relies on that behavior.
	ik := v.IncompleteKind()
	if ik&cue.ListKind != cue.ListKind {
		return nil
	}

	li := &listField{
		v: v,
	}
	all := []*listField{li}

	// There's at least _some_ non-empty lists in the value. Next, tease out
	// expressions and defaults.
	op, args := v.Expr()
	switch op {
	case cue.NoOp:
		// This branch hits whether there's an explicit default or not. e.g.,
		// - `[...string] | *[]`
		// - `[...string]`

		// Open lists are guaranteed to have a default: the empty list. And the default of
		// the empty list is itself (the empty list), recursively. This is annoying,
		// even if reasonable.
		defv, has := v.Default()
		li.props.noDefault = !has
		if has {
			li.props.differentDefault = !v.Equals(defv)
			li.props.emptyDefault = v.Context().NewList().Equals(defv)
		}

		li.props.bottomKinded = v.Kind() == cue.BottomKind

		li.props.isOpen = v.Allows(cue.AnyIndex)
		// li.props.isOpen = !v.IsClosed()
		v = args[0]
		li.props.argBottomKinded = v.Kind() == cue.BottomKind

		// if !li.props.differentDefault && li.props.emptyDefault {
		// 	// Input v is `[] | *[]`. Bail out to avoid infinite recursion.
		// 	break
		// }

		iter, _ := v.List()
		var first cue.Value
		var nonempty bool
		var ct int
		if nonempty = iter.Next(); nonempty {
			ct++
			first = iter.Value()
		}

		for iter.Next() {
			ct++
			iv := iter.Value()
			lerr, rerr := first.Subsume(iv, cue.Schema()), iv.Subsume(first, cue.Schema())
			if lerr != nil || rerr != nil {
				li.props.divergentTypes = true
			}
		}
		li.lenElems = ct

		if li.props.isOpen && nonempty {
			li.anyType = v.LookupPath(cue.MakePath(cue.AnyIndex))
			lerr, rerr := first.Subsume(li.anyType, cue.Schema()), li.anyType.Subsume(first, cue.Schema())
			if lerr != nil || rerr != nil {
				li.props.divergentTypes = true
			}
		}
	case cue.AndOp, cue.OrOp:
		// not sure this is a good idea but whatever
		for _, arg := range args {
			all = append(all, analyzeList(arg)...)
		}
	default:
		panic("wat")
	}

	return all
}

type listpred func(props listProps) bool

func groupBy(lfs []*listField, f listpred) (has, not []*listField) {
	for _, lf := range lfs {
		if f(lf.props) {
			has = append(has, lf)
		} else {
			not = append(not, lf)
		}
	}
	return
}

func (l *listField) String() string {
	var buf bytes.Buffer
	synstr, err := dumpsyn(l.v)
	if err != nil {
		synstr = l.v.Path().String()
	}
	fmt.Fprintf(&buf, "`%s`:\n", synstr)
	fmt.Fprintf(&buf, "\tisOpen: %v\n", l.props.isOpen)
	fmt.Fprintf(&buf, "\tdivergentTypes: %v\n", l.props.divergentTypes)
	fmt.Fprintf(&buf, "\tnoDefault: %v\n", l.props.noDefault)
	fmt.Fprintf(&buf, "\temptyDefault: %v\n", l.props.emptyDefault)
	fmt.Fprintf(&buf, "\tdifferentDefault: %v\n", l.props.differentDefault)
	fmt.Fprintf(&buf, "\tbottomKinded: %v\n", l.props.bottomKinded)
	fmt.Fprintf(&buf, "\targBottomKinded: %v\n", l.props.argBottomKinded)

	return buf.String()
}

func veq(a, b cue.Value) bool {
	// Theoretically, lattice equality can be defined as mutual subsumption. In
	// practice, Subsume() seems to ignore optional fields, and Equals() doesn't.
	//
	// But, Equals has false positives on cases involving incomplete values. It does
	// not seem to have any false negatives. So, use both and cross fingers.
	return a.Exists() &&
		b.Exists() &&
		a.Equals(b) &&
		a.Subsume(b, cue.Raw()) == nil &&
		b.Subsume(a, cue.Raw()) == nil
}<|MERGE_RESOLUTION|>--- conflicted
+++ resolved
@@ -51,7 +51,6 @@
 	return TSType(tt), nil
 }
 
-<<<<<<< HEAD
 func getKindForField(v cue.Value) (TSType, bool) {
 	if field, ok := v.Source().(*ast.Field); ok {
 		if s, ok := field.Value.(*ast.StructLit); ok {
@@ -88,33 +87,6 @@
 	}
 }
 
-func getForceText(v cue.Value) string {
-	var found bool
-	var attr cue.Attribute
-	for _, a := range v.Attributes(cue.ValueAttr) {
-		if a.Name() == attrname {
-			found = true
-			attr = a
-		}
-	}
-	if !found {
-		return ""
-	}
-
-	ft, found, err := attr.Lookup(0, attrForceText)
-	if err != nil || !found {
-		return ""
-	}
-
-	return ft
-}
-
-func targetsAnyKind(v cue.Value) bool {
-	return targetsKind(v)
-}
-
-=======
->>>>>>> 7f2d44de
 func targetsKind(v cue.Value, kinds ...TSType) bool {
 	vkind, err := getKindFor(v)
 	if err != nil {
